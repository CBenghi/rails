require 'abstract_unit'
require 'active_support/inflector'
require 'active_support/time'
require 'active_support/json'
require 'time_zone_test_helpers'

class DurationTest < ActiveSupport::TestCase
  include TimeZoneTestHelpers

  def test_is_a
    d = 1.day
    assert d.is_a?(ActiveSupport::Duration)
    assert_kind_of ActiveSupport::Duration, d
    assert_kind_of Numeric, d
    assert_kind_of Fixnum, d
    assert !d.is_a?(Hash)

    k = Class.new
    class << k; undef_method :== end
    assert !d.is_a?(k)
  end

  def test_instance_of
    assert 1.minute.instance_of?(Fixnum)
    assert 2.days.instance_of?(ActiveSupport::Duration)
    assert !3.second.instance_of?(Numeric)
  end

  def test_threequals
    assert ActiveSupport::Duration === 1.day
    assert !(ActiveSupport::Duration === 1.day.to_i)
    assert !(ActiveSupport::Duration === 'foo')
    assert !(ActiveSupport::Duration === ActiveSupport::ProxyObject.new)
  end

  def test_equals
    assert 1.day == 1.day
    assert 1.day == 1.day.to_i
    assert 1.day.to_i == 1.day
    assert !(1.day == 'foo')
  end

<<<<<<< HEAD
  def test_to_s
    assert_equal "1", 1.second.to_s
  end

  def test_eql
    rubinius_skip "Rubinius' #eql? definition relies on #instance_of? " \
                  "which behaves oddly for the sake of backward-compatibility."

    assert 1.minute.eql?(1.minute)
    assert 2.days.eql?(48.hours)
    assert !1.second.eql?(1)
    assert !1.eql?(1.second)
=======
  def test_eql
    assert 1.minute.eql?(1.minute)
    assert 1.minute.eql?(60.seconds)
    assert 1.minute.eql?(180.seconds - 2.minutes)
    assert !1.minute.eql?(60)
    assert !1.minute.eql?('foo')
>>>>>>> 369a107c
  end

  def test_inspect
    assert_equal '0 seconds',                       0.seconds.inspect
    assert_equal '1 month',                         1.month.inspect
    assert_equal '1 month and 1 day',               (1.month + 1.day).inspect
    assert_equal '6 months and -2 days',            (6.months - 2.days).inspect
    assert_equal '10 seconds',                      10.seconds.inspect
    assert_equal '10 years, 2 months, and 1 day',   (10.years + 2.months + 1.day).inspect
    assert_equal '10 years, 2 months, and 1 day',   (10.years + 1.month  + 1.day + 1.month).inspect
    assert_equal '10 years, 2 months, and 1 day',   (1.day + 10.years + 2.months).inspect
    assert_equal '7 days',                          1.week.inspect
    assert_equal '14 days',                         1.fortnight.inspect
  end

  def test_minus_with_duration_does_not_break_subtraction_of_date_from_date
    assert_nothing_raised { Date.today - Date.today }
  end

  def test_plus_with_time
    assert_equal 1 + 1.second, 1.second + 1, "Duration + Numeric should == Numeric + Duration"
  end

  def test_argument_error
    e = assert_raise ArgumentError do
      1.second.ago('')
    end
    assert_equal 'expected a time or date, got ""', e.message, "ensure ArgumentError is not being raised by dependencies.rb"
  end

  def test_fractional_weeks
    assert_equal((86400 * 7) * 1.5, 1.5.weeks)
    assert_equal((86400 * 7) * 1.7, 1.7.weeks)
  end

  def test_fractional_days
    assert_equal 86400 * 1.5, 1.5.days
    assert_equal 86400 * 1.7, 1.7.days
  end

  def test_since_and_ago
    t = Time.local(2000)
    assert t + 1, 1.second.since(t)
    assert t - 1, 1.second.ago(t)
  end

  def test_since_and_ago_without_argument
    now = Time.now
    assert 1.second.since >= now + 1
    now = Time.now
    assert 1.second.ago >= now - 1
  end

  def test_since_and_ago_with_fractional_days
    t = Time.local(2000)
    # since
    assert_equal 36.hours.since(t), 1.5.days.since(t)
    assert_in_delta((24 * 1.7).hours.since(t), 1.7.days.since(t), 1)
    # ago
    assert_equal 36.hours.ago(t), 1.5.days.ago(t)
    assert_in_delta((24 * 1.7).hours.ago(t), 1.7.days.ago(t), 1)
  end

  def test_since_and_ago_with_fractional_weeks
    t = Time.local(2000)
    # since
    assert_equal((7 * 36).hours.since(t), 1.5.weeks.since(t))
    assert_in_delta((7 * 24 * 1.7).hours.since(t), 1.7.weeks.since(t), 1)
    # ago
    assert_equal((7 * 36).hours.ago(t), 1.5.weeks.ago(t))
    assert_in_delta((7 * 24 * 1.7).hours.ago(t), 1.7.weeks.ago(t), 1)
  end

  def test_since_and_ago_anchored_to_time_now_when_time_zone_is_not_set
    Time.zone = nil
    with_env_tz 'US/Eastern' do
      Time.stubs(:now).returns Time.local(2000)
      # since
      assert_not_instance_of ActiveSupport::TimeWithZone, 5.seconds.since
      assert_equal Time.local(2000,1,1,0,0,5), 5.seconds.since
      # ago
      assert_not_instance_of ActiveSupport::TimeWithZone, 5.seconds.ago
      assert_equal Time.local(1999,12,31,23,59,55), 5.seconds.ago
    end
  end

  def test_since_and_ago_anchored_to_time_zone_now_when_time_zone_is_set
    Time.zone = ActiveSupport::TimeZone['Eastern Time (US & Canada)']
    with_env_tz 'US/Eastern' do
      Time.stubs(:now).returns Time.local(2000)
      # since
      assert_instance_of ActiveSupport::TimeWithZone, 5.seconds.since
      assert_equal Time.utc(2000,1,1,0,0,5), 5.seconds.since.time
      assert_equal 'Eastern Time (US & Canada)', 5.seconds.since.time_zone.name
      # ago
      assert_instance_of ActiveSupport::TimeWithZone, 5.seconds.ago
      assert_equal Time.utc(1999,12,31,23,59,55), 5.seconds.ago.time
      assert_equal 'Eastern Time (US & Canada)', 5.seconds.ago.time_zone.name
    end
  ensure
    Time.zone = nil
  end

  def test_adding_hours_across_dst_boundary
    with_env_tz 'CET' do
      assert_equal Time.local(2009,3,29,0,0,0) + 24.hours, Time.local(2009,3,30,1,0,0)
    end
  end

  def test_adding_day_across_dst_boundary
    with_env_tz 'CET' do
      assert_equal Time.local(2009,3,29,0,0,0) + 1.day, Time.local(2009,3,30,0,0,0)
    end
  end

  def test_delegation_with_block_works
    counter = 0
    assert_nothing_raised do
      1.minute.times {counter += 1}
    end
    assert_equal counter, 60
  end

  def test_as_json
    assert_equal 172800, 2.days.as_json
  end

  def test_to_json
    assert_equal '172800', 2.days.to_json
  end

  def test_case_when
    cased = case 1.day when 1.day then "ok" end
    assert_equal cased, "ok"
  end

  def test_respond_to
    assert_respond_to 1.day, :since
    assert_respond_to 1.day, :zero?
  end
end<|MERGE_RESOLUTION|>--- conflicted
+++ resolved
@@ -40,7 +40,6 @@
     assert !(1.day == 'foo')
   end
 
-<<<<<<< HEAD
   def test_to_s
     assert_equal "1", 1.second.to_s
   end
@@ -50,17 +49,13 @@
                   "which behaves oddly for the sake of backward-compatibility."
 
     assert 1.minute.eql?(1.minute)
+    assert 1.minute.eql?(60.seconds)
     assert 2.days.eql?(48.hours)
     assert !1.second.eql?(1)
     assert !1.eql?(1.second)
-=======
-  def test_eql
-    assert 1.minute.eql?(1.minute)
-    assert 1.minute.eql?(60.seconds)
     assert 1.minute.eql?(180.seconds - 2.minutes)
     assert !1.minute.eql?(60)
     assert !1.minute.eql?('foo')
->>>>>>> 369a107c
   end
 
   def test_inspect

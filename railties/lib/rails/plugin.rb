module Rails
  class Plugin
    include Initializable

<<<<<<< HEAD
=======
    def self.plugin_name(plugin_name = nil)
      @plugin_name ||= name.demodulize.underscore
      @plugin_name = plugin_name if plugin_name
      @plugin_name
    end

    def self.inherited(klass)
      @plugins ||= []
      @plugins << klass unless klass == Vendored
    end

    def self.plugins
      @plugins
    end

    def self.plugin_names
      plugins.map { |p| p.plugin_name }
    end

    def self.config
      Configuration.default
    end

>>>>>>> b354496b
    class Vendored < Plugin
      def self.all(list, paths)
        plugins = []
        paths.each do |path|
          Dir["#{path}/*"].each do |plugin_path|
            plugin = new(plugin_path)
            next unless list.include?(plugin.name) || list.include?(:all)
            plugins << plugin
          end
        end

        plugins.sort_by do |p|
          [list.index(p.name) || list.index(:all), p.name.to_s]
        end
      end

      attr_reader :name, :path

      def initialize(path)
        @name = File.basename(path).to_sym
        @path = path
      end

      def load_paths
        Dir["#{path}/{lib}", "#{path}/app/{models,controllers,helpers}"]
      end

      initializer :add_to_load_path, :after => :set_autoload_paths do |app|
        load_paths.each do |path|
          $LOAD_PATH << path
          require "active_support/dependencies"

          ActiveSupport::Dependencies.load_paths << path

          unless app.config.reload_plugins
            ActiveSupport::Dependencies.load_once_paths << path
          end
        end
      end

      initializer :load_init_rb, :before => :load_application_initializers do |app|
        file   = "#{@path}/init.rb"
        config = app.config
        eval File.read(file), binding, file if File.file?(file)
      end

      initializer :add_view_paths, :after => :initialize_framework_views do
        ActionController::Base.view_paths.concat ["#{path}/app/views"] if File.directory?("#{path}/app/views")
      end

      initializer :add_routing_file, :after => :initialize_routing do |app|
        routing_file = "#{path}/config/routes.rb"
        if File.exist?(routing_file)
<<<<<<< HEAD
          app.routes.add_configuration_file(routing_file)
          app.routes.reload!
=======
          app.route_configuration_files << routing_file
          app.reload_routes!
>>>>>>> b354496b
        end
      end
    end
  end
end<|MERGE_RESOLUTION|>--- conflicted
+++ resolved
@@ -2,8 +2,6 @@
   class Plugin
     include Initializable
 
-<<<<<<< HEAD
-=======
     def self.plugin_name(plugin_name = nil)
       @plugin_name ||= name.demodulize.underscore
       @plugin_name = plugin_name if plugin_name
@@ -27,7 +25,6 @@
       Configuration.default
     end
 
->>>>>>> b354496b
     class Vendored < Plugin
       def self.all(list, paths)
         plugins = []
@@ -81,13 +78,8 @@
       initializer :add_routing_file, :after => :initialize_routing do |app|
         routing_file = "#{path}/config/routes.rb"
         if File.exist?(routing_file)
-<<<<<<< HEAD
-          app.routes.add_configuration_file(routing_file)
-          app.routes.reload!
-=======
           app.route_configuration_files << routing_file
           app.reload_routes!
->>>>>>> b354496b
         end
       end
     end

== Welcome to Rails

Rails is a web-application framework that includes everything needed to create
database-backed web applications according to the Model-View-Control pattern.

This pattern splits the view (also called the presentation) into "dumb" templates
that are primarily responsible for inserting pre-built data in between HTML tags.
The model contains the "smart" domain objects (such as Account, Product, Person,
Post) that holds all the business logic and knows how to persist themselves to
a database. The controller handles the incoming requests (such as Save New Account,
Update Product, Show Post) by manipulating the model and directing data to the view.

In Rails, the model is handled by what's called an object-relational mapping
layer entitled Active Record. This layer allows you to present the data from
database rows as objects and embellish these data objects with business logic
methods. You can read more about Active Record in
link:files/vendor/rails/activerecord/README.html.

The controller and view are handled by the Action Pack, which handles both
layers by its two parts: Action View and Action Controller. These two layers
are bundled in a single package due to their heavy interdependence. This is
unlike the relationship between the Active Record and Action Pack that is much
more separate. Each of these packages can be used independently outside of
Rails.  You can read more about Action Pack in
link:files/vendor/rails/actionpack/README.html.


== Getting Started

1. At the command prompt, start a new Rails application using the <tt>rails</tt> command
   and your application name. Ex: <tt>rails myapp</tt>
2. Change directory into myapp and start the web server: <tt>rails server</tt> (run with --help for options)
3. Go to http://localhost:3000/ and get "Welcome aboard: You're riding the Rails!"
4. Follow the guidelines to start developing your application


== Web Servers

By default, Rails will try to use Mongrel if it's installed when started with <tt>rails server</tt>, otherwise
Rails will use WEBrick, the webserver that ships with Ruby. But you can also use Rails with a variety of
other web servers.

Mongrel is a Ruby-based webserver with a C component (which requires compilation) that is
suitable for development and deployment of Rails applications. If you have Ruby Gems installed,
getting up and running with mongrel is as easy as: <tt>gem install mongrel</tt>.
More info at: http://mongrel.rubyforge.org

Other ruby web servers exist which can run your rails application, however <tt>rails server</tt> does
not search for them or start them.  These include {Thin}[http://code.macournoyer.com/thin/], {Ebb}[http://ebb.rubyforge.org/], and Apache with {mod_rails}[http://www.modrails.com/].

For production use, often a web/proxy server such as {Apache}[http://apache.org], {Nginx}[http://nginx.net/], {LiteSpeed}[http://litespeedtech.com/], {Lighttpd}[http://www.lighttpd.net/] or {IIS}[http://www.iis.net/] is
deployed as the front-end server, with the chosen ruby web server running in the back-end
and receiving the proxied requests via one of several protocols (HTTP, CGI, FCGI).


== Apache .htaccess example for FCGI/CGI

General Apache options

  AddHandler fastcgi-script .fcgi
  AddHandler cgi-script .cgi
  Options +FollowSymLinks +ExecCGI

If you don't want Rails to look in certain directories, use the following
rewrite rules so that Apache won't rewrite certain requests.

  RewriteCond %{REQUEST_URI} ^/notrails.*
  RewriteRule .* - [L]

Redirect all requests not available on the filesystem to Rails. By default the
cgi dispatcher is used which is very slow, for better performance replace the
dispatcher with the fastcgi one.

  RewriteRule ^(.*)$ dispatch.fcgi [QSA,L]
  RewriteEngine On

If your Rails application is accessed via an Alias directive, then you MUST also
set the RewriteBase in this htaccess file.

  Alias /myrailsapp /path/to/myrailsapp/public
  RewriteBase /myrailsapp

  RewriteRule ^$ index.html [QSA]
  RewriteRule ^([^.]+)$ $1.html [QSA]
  RewriteCond %{REQUEST_FILENAME} !-f
  RewriteRule ^(.*)$ dispatch.cgi [QSA,L]

Incase Rails experiences terminal errors instead of displaying those messages you
can supply a file here which will be rendered instead.

  ErrorDocument 500 /500.html
  ErrorDocument 500 "<h2>Application error</h2>Rails application failed to start properly"

== Debugging Rails

Sometimes your application goes wrong.  Fortunately there are a lot of tools that
will help you debug it and get it back on the rails.

First area to check is the application log files.  Have "tail -f" commands running
on the server.log and development.log. Rails will automatically display debugging
and runtime information to these files. Debugging info will also be shown in the
browser on requests from 127.0.0.1.

You can also log your own messages directly into the log file from your code using
the Ruby logger class from inside your controllers. Example:

  class WeblogController < ActionController::Base
    def destroy
      @weblog = Weblog.find(params[:id])
      @weblog.destroy
      logger.info("#{Time.now} Destroyed Weblog ID ##{@weblog.id}!")
    end
  end

The result will be a message in your log file along the lines of:

  Mon Oct 08 14:22:29 +1000 2007 Destroyed Weblog ID #1

More information on how to use the logger is at http://www.ruby-doc.org/core/

Also, Ruby documentation can be found at http://www.ruby-lang.org/ including:

* The Learning Ruby (Pickaxe) Book: http://www.ruby-doc.org/docs/ProgrammingRuby/
* Learn to Program: http://pine.fm/LearnToProgram/  (a beginners guide)

These two online (and free) books will bring you up to speed on the Ruby language
and also on programming in general.


== Debugger

Debugger support is available through the debugger command when you start your Mongrel or
Webrick server with --debugger. This means that you can break out of execution at any point
in the code, investigate and change the model, AND then resume execution!
You need to install ruby-debug to run the server in debugging mode. With gems, use 'gem install ruby-debug'
Example:

  class WeblogController < ActionController::Base
    def index
      @posts = Post.find(:all)
      debugger
    end
  end

So the controller will accept the action, run the first line, then present you
with a IRB prompt in the server window. Here you can do things like:

  >> @posts.inspect
  => "[#<Post:0x14a6be8 @attributes={\"title\"=>nil, \"body\"=>nil, \"id\"=>\"1\"}>,
       #<Post:0x14a6620 @attributes={\"title\"=>\"Rails you know!\", \"body\"=>\"Only ten..\", \"id\"=>\"2\"}>]"
  >> @posts.first.title = "hello from a debugger"
  => "hello from a debugger"

...and even better is that you can examine how your runtime objects actually work:

  >> f = @posts.first
  => #<Post:0x13630c4 @attributes={"title"=>nil, "body"=>nil, "id"=>"1"}>
  >> f.
  Display all 152 possibilities? (y or n)

Finally, when you're ready to resume execution, you enter "cont"


== Console

The console is a ruby shell, which allows you to interact with your application's domain
model. Here you'll have all parts of the application configured, just like it is when the
application is running. You can inspect domain models, change values, and save to the
database. Starting the script without arguments will launch it in the development environment.

To start the console, just run <tt>rails console</tt> from the application directory.

Options:

* Passing the <tt>-s, --sandbox</tt> argument will rollback any modifications made to the database.
* Passing an environment name as an argument will load the corresponding environment.
  Example: <tt>rails console production</tt>.

More information about irb can be found at link:http://www.rubycentral.com/pickaxe/irb.html

== dbconsole

You can go to the command line of your database directly through <tt>rails dbconsole</tt>.
You would be connected to the database with the credentials defined in database.yml.
Starting the script without arguments will connect you to the development database. Passing an
argument will connect you to a different database, like <tt>rails dbconsole production</tt>.
Currently works for mysql, postgresql and sqlite.

== Description of Contents

The default directory structure of a generated Ruby on Rails applicartion:

  |-- app
  |   |-- controllers
  |   |-- helpers
  |   |-- models
  |   `-- views
  |       `-- layouts
  |-- config
  |   |-- environments
  |   |-- initializers
  |   `-- locales
  |-- db
  |-- doc
  |-- lib
  |   `-- tasks
  |-- log
  |-- public
  |   |-- images
  |   |-- javascripts
  |   `-- stylesheets
  |-- script
  |   `-- performance
  |-- test
  |   |-- fixtures
  |   |-- functional
  |   |-- integration
  |   |-- performance
  |   `-- unit
  |-- tmp
  |   |-- cache
  |   |-- pids
  |   |-- sessions
  |   `-- sockets
  `-- vendor
      `-- plugins

app
  Holds all the code that's specific to this particular application.

app/controllers
  Holds controllers that should be named like weblogs_controller.rb for
  automated URL mapping. All controllers should descend from ApplicationController
  which itself descends from ActionController::Base.

app/models
  Holds models that should be named like post.rb.
  Most models will descend from ActiveRecord::Base.

app/views
  Holds the template files for the view that should be named like
  weblogs/index.html.erb for the WeblogsController#index action. All views use eRuby
  syntax.

app/views/layouts
  Holds the template files for layouts to be used with views. This models the common
  header/footer method of wrapping views. In your views, define a layout using the
  <tt>layout :default</tt> and create a file named default.html.erb. Inside default.html.erb,
  call <% yield %> to render the view using this layout.

app/helpers
  Holds view helpers that should be named like weblogs_helper.rb. These are generated
<<<<<<< HEAD
  for you automatically when using rails generate for controllers. Helpers can be used to
=======
  for you automatically when using <tt>rails generate</tt> for controllers. Helpers can be used to
>>>>>>> a1b60696
  wrap functionality for your views into methods.

config
  Configuration files for the Rails environment, the routing map, the database, and other dependencies.

db
  Contains the database schema in schema.rb.  db/migrate contains all
  the sequence of Migrations for your schema.

doc
  This directory is where your application documentation will be stored when generated
  using <tt>rake doc:app</tt>

lib
  Application specific libraries. Basically, any kind of custom code that doesn't
  belong under controllers, models, or helpers. This directory is in the load path.

public
  The directory available for the web server. Contains subdirectories for images, stylesheets,
  and javascripts. Also contains the dispatchers and the default HTML files. This should be
  set as the DOCUMENT_ROOT of your web server.

script
  Helper scripts for automation and generation.

test
<<<<<<< HEAD
  Unit and functional tests along with fixtures. When using the rails generate command, template
=======
  Unit and functional tests along with fixtures. When using the <tt>rails generate</tt> scripts, template
>>>>>>> a1b60696
  test files will be generated for you and placed in this directory.

vendor
  External libraries that the application depends on. Also includes the plugins subdirectory.
  If the app has frozen rails, those gems also go here, under vendor/rails/.
  This directory is in the load path.<|MERGE_RESOLUTION|>--- conflicted
+++ resolved
@@ -250,11 +250,7 @@
 
 app/helpers
   Holds view helpers that should be named like weblogs_helper.rb. These are generated
-<<<<<<< HEAD
-  for you automatically when using rails generate for controllers. Helpers can be used to
-=======
   for you automatically when using <tt>rails generate</tt> for controllers. Helpers can be used to
->>>>>>> a1b60696
   wrap functionality for your views into methods.
 
 config
@@ -281,11 +277,7 @@
   Helper scripts for automation and generation.
 
 test
-<<<<<<< HEAD
-  Unit and functional tests along with fixtures. When using the rails generate command, template
-=======
   Unit and functional tests along with fixtures. When using the <tt>rails generate</tt> scripts, template
->>>>>>> a1b60696
   test files will be generated for you and placed in this directory.
 
 vendor

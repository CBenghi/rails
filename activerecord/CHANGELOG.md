--- conflicted
+++ resolved
@@ -1,4 +1,3 @@
-<<<<<<< HEAD
 *   Uniqueness validator raises descriptive error when running on a persisted
     record without primary key.
 
@@ -6,10 +5,8 @@
 
     *Yves Senn*
 
-## Rails 4.2.4 (August 14, 2015) ##
-=======
+
 ## Rails 4.2.4 (August 24, 2015) ##
->>>>>>> dac822ef
 
 *   Skip statement cache on through association reader.
 

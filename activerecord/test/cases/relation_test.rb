require "cases/helper"
require "models/post"
require "models/comment"
require "models/author"
require "models/rating"

module ActiveRecord
  class RelationTest < ActiveRecord::TestCase
<<<<<<< HEAD

    fixtures :posts, :comments, :authors, :author_addresses
=======
    fixtures :posts, :comments, :authors, :author_addresses, :ratings
>>>>>>> b6300f3e

    FakeKlass = Struct.new(:table_name, :name) do
      extend ActiveRecord::Delegation::DelegateCache

      inherited self

      def self.connection
        Post.connection
      end

      def self.table_name
        "fake_table"
      end

      def self.sanitize_sql_for_order(sql)
        sql
      end
    end

    def test_construction
      relation = Relation.new(FakeKlass, :b, nil)
      assert_equal FakeKlass, relation.klass
      assert_equal :b, relation.table
      assert !relation.loaded, "relation is not loaded"
    end

    def test_responds_to_model_and_returns_klass
      relation = Relation.new(FakeKlass, :b, nil)
      assert_equal FakeKlass, relation.model
    end

    def test_initialize_single_values
      relation = Relation.new(FakeKlass, :b, nil)
      (Relation::SINGLE_VALUE_METHODS - [:create_with, :readonly]).each do |method|
        assert_nil relation.send("#{method}_value"), method.to_s
      end
      assert_equal false, relation.readonly_value
      value = relation.create_with_value
      assert_equal({}, value)
      assert_predicate value, :frozen?
    end

    def test_multi_value_initialize
      relation = Relation.new(FakeKlass, :b, nil)
      Relation::MULTI_VALUE_METHODS.each do |method|
        values = relation.send("#{method}_values")
        assert_equal [], values, method.to_s
        assert_predicate values, :frozen?, method.to_s
      end
    end

    def test_extensions
      relation = Relation.new(FakeKlass, :b, nil)
      assert_equal [], relation.extensions
    end

    def test_empty_where_values_hash
      relation = Relation.new(FakeKlass, :b, nil)
      assert_equal({}, relation.where_values_hash)
    end

    def test_has_values
      relation = Relation.new(Post, Post.arel_table, Post.predicate_builder)
      relation.where! relation.table[:id].eq(10)
      assert_equal({ id: 10 }, relation.where_values_hash)
    end

    def test_values_wrong_table
      relation = Relation.new(Post, Post.arel_table, Post.predicate_builder)
      relation.where! Comment.arel_table[:id].eq(10)
      assert_equal({}, relation.where_values_hash)
    end

    def test_tree_is_not_traversed
      relation = Relation.new(Post, Post.arel_table, Post.predicate_builder)
      left     = relation.table[:id].eq(10)
      right    = relation.table[:id].eq(10)
      combine  = left.and right
      relation.where! combine
      assert_equal({}, relation.where_values_hash)
    end

    def test_table_name_delegates_to_klass
      relation = Relation.new(FakeKlass.new("posts"), :b, Post.predicate_builder)
      assert_equal "posts", relation.table_name
    end

    def test_scope_for_create
      relation = Relation.new(FakeKlass, :b, nil)
      assert_equal({}, relation.scope_for_create)
    end

    def test_create_with_value
      relation = Relation.new(Post, Post.arel_table, Post.predicate_builder)
      hash = { hello: "world" }
      relation.create_with_value = hash
      assert_equal hash, relation.scope_for_create
    end

    def test_create_with_value_with_wheres
      relation = Relation.new(Post, Post.arel_table, Post.predicate_builder)
      relation.where! relation.table[:id].eq(10)
      relation.create_with_value = { hello: "world" }
      assert_equal({ hello: "world", id: 10 }, relation.scope_for_create)
    end

    # FIXME: is this really wanted or expected behavior?
    def test_scope_for_create_is_cached
      relation = Relation.new(Post, Post.arel_table, Post.predicate_builder)
      assert_equal({}, relation.scope_for_create)

      relation.where! relation.table[:id].eq(10)
      assert_equal({}, relation.scope_for_create)

      relation.create_with_value = { hello: "world" }
      assert_equal({}, relation.scope_for_create)
    end

    def test_bad_constants_raise_errors
      assert_raises(NameError) do
        ActiveRecord::Relation::HelloWorld
      end
    end

    def test_empty_eager_loading?
      relation = Relation.new(FakeKlass, :b, nil)
      assert !relation.eager_loading?
    end

    def test_eager_load_values
      relation = Relation.new(FakeKlass, :b, nil)
      relation.eager_load! :b
      assert relation.eager_loading?
    end

    def test_references_values
      relation = Relation.new(FakeKlass, :b, nil)
      assert_equal [], relation.references_values
      relation = relation.references(:foo).references(:omg, :lol)
      assert_equal ["foo", "omg", "lol"], relation.references_values
    end

    def test_references_values_dont_duplicate
      relation = Relation.new(FakeKlass, :b, nil)
      relation = relation.references(:foo).references(:foo)
      assert_equal ["foo"], relation.references_values
    end

    test "merging a hash into a relation" do
      relation = Relation.new(Post, Post.arel_table, Post.predicate_builder)
      relation = relation.merge where: { name: :lol }, readonly: true

      assert_equal({ "name" => :lol }, relation.where_clause.to_h)
      assert_equal true, relation.readonly_value
    end

    test "merging an empty hash into a relation" do
      assert_equal Relation::WhereClause.empty, Relation.new(FakeKlass, :b, nil).merge({}).where_clause
    end

    test "merging a hash with unknown keys raises" do
      assert_raises(ArgumentError) { Relation::HashMerger.new(nil, omg: "lol") }
    end

    test "merging nil or false raises" do
      relation = Relation.new(FakeKlass, :b, nil)

      e = assert_raises(ArgumentError) do
        relation = relation.merge nil
      end

      assert_equal "invalid argument: nil.", e.message

      e = assert_raises(ArgumentError) do
        relation = relation.merge false
      end

      assert_equal "invalid argument: false.", e.message
    end

    test "#values returns a dup of the values" do
      relation = Relation.new(Post, Post.arel_table, Post.predicate_builder).where!(name: :foo)
      values   = relation.values

      values[:where] = nil
      assert_not_nil relation.where_clause
    end

    test "relations can be created with a values hash" do
      relation = Relation.new(FakeKlass, :b, nil, select: [:foo])
      assert_equal [:foo], relation.select_values
    end

    test "merging a hash interpolates conditions" do
      klass = Class.new(FakeKlass) do
        def self.sanitize_sql(args)
          raise unless args == ["foo = ?", "bar"]
          "foo = bar"
        end
      end

      relation = Relation.new(klass, :b, nil)
      relation.merge!(where: ["foo = ?", "bar"])
      assert_equal Relation::WhereClause.new(["foo = bar"], []), relation.where_clause
    end

    def test_merging_readonly_false
      relation = Relation.new(FakeKlass, :b, nil)
      readonly_false_relation = relation.readonly(false)
      # test merging in both directions
      assert_equal false, relation.merge(readonly_false_relation).readonly_value
      assert_equal false, readonly_false_relation.merge(relation).readonly_value
    end

    def test_relation_merging_with_merged_joins_as_symbols
      special_comments_with_ratings = SpecialComment.joins(:ratings)
      posts_with_special_comments_with_ratings = Post.group("posts.id").joins(:special_comments).merge(special_comments_with_ratings)
      assert_equal({ 4 => 2 }, authors(:david).posts.merge(posts_with_special_comments_with_ratings).count)
    end

    def test_relation_merging_with_merged_symbol_joins_keeps_inner_joins
      queries = capture_sql { Author.joins(:posts).merge(Post.joins(:comments)).to_a }

      nb_inner_join = queries.sum { |sql| sql.scan(/INNER\s+JOIN/i).size }
      assert_equal 2, nb_inner_join, "Wrong amount of INNER JOIN in query"
      assert queries.none? { |sql| /LEFT\s+(OUTER)?\s+JOIN/i.match?(sql) }, "Shouldn't have any LEFT JOIN in query"
    end

    def test_relation_merging_with_merged_symbol_joins_has_correct_size_and_count
      # Has one entry per comment
      merged_authors_with_commented_posts_relation = Author.joins(:posts).merge(Post.joins(:comments))

      post_ids_with_author = Post.joins(:author).pluck(:id)
      manual_comments_on_post_that_have_author = Comment.where(post_id: post_ids_with_author).pluck(:id)

      assert_equal manual_comments_on_post_that_have_author.size, merged_authors_with_commented_posts_relation.count
      assert_equal manual_comments_on_post_that_have_author.size, merged_authors_with_commented_posts_relation.to_a.size
    end

    def test_relation_merging_with_joins_as_join_dependency_pick_proper_parent
      post = Post.create!(title: "haha", body: "huhu")
      comment = post.comments.create!(body: "hu")
      3.times { comment.ratings.create! }

      relation = Post.joins(:comments).merge Comment.joins(:ratings)

      assert_equal 3, relation.where(id: post.id).pluck(:id).size
    end

    def test_merge_raises_with_invalid_argument
      assert_raises ArgumentError do
        relation = Relation.new(FakeKlass, :b, nil)
        relation.merge(true)
      end
    end

    def test_respond_to_for_non_selected_element
      post = Post.select(:title).first
      assert_equal false, post.respond_to?(:body), "post should not respond_to?(:body) since invoking it raises exception"

      silence_warnings { post = Post.select("'title' as post_title").first }
      assert_equal false, post.respond_to?(:title), "post should not respond_to?(:body) since invoking it raises exception"
    end

    def test_select_quotes_when_using_from_clause
      skip_if_sqlite3_version_includes_quoting_bug
      quoted_join = ActiveRecord::Base.connection.quote_table_name("join")
      selected = Post.select(:join).from(Post.select("id as #{quoted_join}")).map(&:join)
      assert_equal Post.pluck(:id), selected
    end

    def test_selecting_aliased_attribute_quotes_column_name_when_from_is_used
      skip_if_sqlite3_version_includes_quoting_bug
      klass = Class.new(ActiveRecord::Base) do
        self.table_name = :test_with_keyword_column_name
        alias_attribute :description, :desc
      end
      klass.create!(description: "foo")

      assert_equal ["foo"], klass.select(:description).from(klass.all).map(&:desc)
    end

    def test_relation_merging_with_merged_joins_as_strings
      join_string = "LEFT OUTER JOIN #{Rating.quoted_table_name} ON #{SpecialComment.quoted_table_name}.id = #{Rating.quoted_table_name}.comment_id"
      special_comments_with_ratings = SpecialComment.joins join_string
      posts_with_special_comments_with_ratings = Post.group("posts.id").joins(:special_comments).merge(special_comments_with_ratings)
      assert_equal({ 2 => 1, 4 => 3, 5 => 1 }, authors(:david).posts.merge(posts_with_special_comments_with_ratings).count)
    end

    class EnsureRoundTripTypeCasting < ActiveRecord::Type::Value
      def type
        :string
      end

      def deserialize(value)
        raise value unless value == "type cast for database"
        "type cast from database"
      end

      def serialize(value)
        raise value unless value == "value from user"
        "type cast for database"
      end
    end

    class UpdateAllTestModel < ActiveRecord::Base
      self.table_name = "posts"

      attribute :body, EnsureRoundTripTypeCasting.new
    end

    def test_update_all_goes_through_normal_type_casting
      UpdateAllTestModel.update_all(body: "value from user", type: nil) # No STI

      assert_equal "type cast from database", UpdateAllTestModel.first.body
    end

    private

      def skip_if_sqlite3_version_includes_quoting_bug
        if sqlite3_version_includes_quoting_bug?
          skip <<-ERROR.squish
            You are using an outdated version of SQLite3 which has a bug in
            quoted column names. Please update SQLite3 and rebuild the sqlite3
            ruby gem
          ERROR
        end
      end

      def sqlite3_version_includes_quoting_bug?
        if current_adapter?(:SQLite3Adapter)
          selected_quoted_column_names = ActiveRecord::Base.connection.exec_query(
            'SELECT "join" FROM (SELECT id AS "join" FROM posts) subquery'
          ).columns
          ["join"] != selected_quoted_column_names
        end
      end
  end
end<|MERGE_RESOLUTION|>--- conflicted
+++ resolved
@@ -6,12 +6,8 @@
 
 module ActiveRecord
   class RelationTest < ActiveRecord::TestCase
-<<<<<<< HEAD
-
-    fixtures :posts, :comments, :authors, :author_addresses
-=======
+
     fixtures :posts, :comments, :authors, :author_addresses, :ratings
->>>>>>> b6300f3e
 
     FakeKlass = Struct.new(:table_name, :name) do
       extend ActiveRecord::Delegation::DelegateCache
